[workspace]

resolver = "2"
members = [
  "shared",
  "extractor",
  "tools/logger",
  "tools/websocket",
  "tools/metrics",
  "tools/connectivity-check", "tools/spy-detector",
<<<<<<< HEAD
  "tools/connectivity-check", 
  "tools/spy-detector",
  "tools/connectivity-check", "tools/spy-detector",
=======
>>>>>>> 6b4a3823
]<|MERGE_RESOLUTION|>--- conflicted
+++ resolved
@@ -8,10 +8,4 @@
   "tools/websocket",
   "tools/metrics",
   "tools/connectivity-check", "tools/spy-detector",
-<<<<<<< HEAD
-  "tools/connectivity-check", 
-  "tools/spy-detector",
-  "tools/connectivity-check", "tools/spy-detector",
-=======
->>>>>>> 6b4a3823
 ]